from __future__ import annotations

import asyncio
import json
import os
import tempfile
import uuid
from enum import Enum
from pprint import pformat
from typing import Any

from loguru import logger
from openai import AsyncOpenAI
from openai.types import Batch

from .base import LanguageModel, LMOutput, normalize_stop_sequences
from .openai_api import number_of_tokens_in_openai_model, remove_duplicates_from_prompt_list

MAX_NUM_TRIALS = 3


class Status(str, Enum):
    # From: https://platform.openai.com/docs/guides/batch/getting-started
    validating = "validating"
    failed = "failed"
    in_progress = "in_progress"
    finalizing = "finalizing"
    completed = "completed"
    expired = "expired"
    cancelling = "cancelling"
    canceled = "canceled"


def create_request_details(model: str, custom_id: str, messages: list[dict[str, str]], **kwargs) -> dict[str, Any]:
    return {
        "custom_id": custom_id,
        "method": "POST",
        "url": "/v1/chat/completions",
        "body": {"model": model, "messages": messages, **kwargs},
    }


class OpenAIChatBatchAPI(LanguageModel):
    """LanguageModel implementation using OpenAI's ChatGPT API for Batch API.
    NOTE: Batch size should be more than or equal to the size of the given dataset for efficient generation.

    Args:
        model: The name of the model to use.
        api_headers: A dictionary of headers to use when making requests to the OpenAI API.
        polling_interval_seconds: The interval in seconds to poll the batch status.
        default_gen_kwargs: Default generation kwargs to use when calling the API.
    """

    def __init__(
        self,
        model: str,
        api_headers: dict[str, str] | None = None,
        polling_interval_seconds: int = 60,
        default_gen_kwargs: dict[str, Any] | None = None,
<<<<<<< HEAD
        max_new_tokens_key_on_api: str = "max_completion_tokens",
=======
        developer_message: str | None = None,
>>>>>>> 612a78de
    ) -> None:
        self.model = model
        self.max_new_tokens_key_on_api = max_new_tokens_key_on_api
        if api_headers is None:
            api_headers = {}
        self._client = AsyncOpenAI(**api_headers)
        self.default_gen_kwargs = default_gen_kwargs or {}
        # convert the flexeval-specific argument name to the OpenAI-specific name
        if "max_new_tokens" in self.default_gen_kwargs:
            self.default_gen_kwargs[self.max_new_tokens_key_on_api] = self.default_gen_kwargs.pop("max_new_tokens")
        self.temp_jsonl_file = tempfile.NamedTemporaryFile(delete=False, suffix=".jsonl")

        self.polling_interval_seconds = polling_interval_seconds
        self.developer_message = developer_message

    def create_batch_file(self, custom_id_2_message: dict[str, list[dict[str, str]]], **kwargs) -> None:
        with open(self.temp_jsonl_file.name, mode="w") as f:
            for custom_id, message in custom_id_2_message.items():
                if self.developer_message:
                    message = [{"role": "developer", "content": self.developer_message}, *message]  # noqa: PLW2901

                f.write(
                    json.dumps(create_request_details(self.model, custom_id, message, **kwargs), ensure_ascii=False)
                    + "\n",
                )

    async def _post_batch_requests(
        self,
        custom_id_2_message: dict[str, list[dict[str, str]]],
        stop_sequences: str | list[str] | None = None,
        max_new_tokens: int | None = None,
        **kwargs,
    ) -> str:
        gen_kwargs = self.default_gen_kwargs.copy()
        gen_kwargs.update(kwargs)
        """Send batch chat requests to the OpenAI."""

        if max_new_tokens is not None:
            if self.max_new_tokens_key_on_api in gen_kwargs:
                msg = (
                    f"You specified both `max_new_tokens` and `{self.max_new_tokens_key_on_api}` in generation kwargs. "
                    f"Note that `max_new_tokens` overrides `{self.max_new_tokens_key_on_api}` by default. "
                    "It is recommended to specify only one of them to avoid unexpected behavior."
                )
                logger.warning(msg)
            gen_kwargs[self.max_new_tokens_key_on_api] = max_new_tokens

        gen_kwargs["stop"] = normalize_stop_sequences(
            stop_sequences_list=[
                stop_sequences,
                gen_kwargs.pop("stop", None),  # This is used in the OpenAI API
                gen_kwargs.pop("stop_sequences", None),  # This is a common variable name used in flexeval
            ],
        )

        self.create_batch_file(custom_id_2_message, **gen_kwargs)

        # Update batch file
        with open(self.temp_jsonl_file.name, "rb") as batch_file:  # noqa: ASYNC101
            batch_input_file = await self._client.files.create(file=batch_file, purpose="batch")

        # Run Job
        # Batch Object: https://platform.openai.com/docs/api-reference/batch/object
        batch_object = await self._client.batches.create(
            input_file_id=batch_input_file.id,
            endpoint="/v1/chat/completions",
            completion_window="24h",
            metadata={"description": "flexeval job"},
        )
        logger.info(f"Input File ID: {batch_input_file.id}, Batch ID: {batch_object.id}")
        return batch_object.id

    async def poll_batch_status_until_completion(
        self,
        batch_id: str,
        polling_interval_seconds: int,
    ) -> tuple[Status, Batch]:
        status = Status.validating
        while status not in (Status.completed, Status.failed, Status.canceled):
            await asyncio.sleep(polling_interval_seconds)
            batch_response = await self._client.batches.retrieve(batch_id)
            status = Status(batch_response.status)
            logger.info(f"Current status: {status.value}")
        return status, batch_response

    def _retrieve_file_content(self, file_id: str) -> list[dict[any, any]]:
        file_response = asyncio.run(self._client.files.content(file_id))
        return [json.loads(line) for line in file_response.text.strip().split("\n")]

    def _execute_batch_requests(
        self,
        messages_list: list[list[dict[str, str]]],
        **kwargs,
    ) -> list[Any]:
        custom_id_2_message: dict[str, list[dict[str, str]]] = {
            str(uuid.uuid4()): messages for messages in messages_list
        }
        # The response will be an empty string if the API produces an error.
        custom_id_2_response: dict[str, str | list[dict[str, str]]] = {
            custom_id: "" for custom_id in custom_id_2_message
        }
        exec_cnt = 1

        while len(custom_id_2_message) > 0:
            if exec_cnt > MAX_NUM_TRIALS:
                break
            logger.info(f"Trial {exec_cnt}")
            exec_cnt += 1
            batch_id = asyncio.run(self._post_batch_requests(custom_id_2_message, **kwargs))

            status, batch_response = asyncio.run(
                self.poll_batch_status_until_completion(batch_id, self.polling_interval_seconds),
            )
            if status is not Status.completed:
                error_message = f"Failed: {batch_response}"
                raise ValueError(error_message)

            # Check error_file_id exists and if exists, log error details.
            error_file_id = batch_response.error_file_id
            # If any request fails, error_file_id is set.
            if error_file_id is not None:
                logger.warning("Request on some messages failed following reason.")
                data: list[dict[str, Any]] = self._retrieve_file_content(error_file_id)
                # [Error](https://github.com/openai/openai-openapi/blob/master/openapi.yaml#L8857])
                # instance is embedded in response.
                for data_i in data:
                    error = data_i["response"]
                    logger.warning(f"Failed: {error}")

            output_file_id = batch_response.output_file_id
            # If completion on all input fails, output_file_id is None.
            if output_file_id is None:
                logger.warning("All request failed. Continue...")
                continue

            data: list[dict[str, Any]] = self._retrieve_file_content(output_file_id)
            for data_i in data:
                if data_i["error"] is not None:
                    continue

                custom_id = data_i["custom_id"]
                custom_id_2_message.pop(custom_id)

                custom_id_2_response[custom_id] = data_i["response"]["body"]

        # The remaining elements are all those that failed to complete request.
        if custom_id_2_message:
            logger.warning("The following messages failed to complete request.")
            logger.warning(pformat(list(custom_id_2_message.values())))

        return list(custom_id_2_response.values())

    def _batch_complete_text(
        self,
        text_list: list[str],
        stop_sequences: str | list[str] | None = None,
        max_new_tokens: int | None = None,
        **kwargs,
    ) -> list[LMOutput]:
        messages_list = [[{"role": "user", "content": text}] for text in text_list]
        api_responses = self._execute_batch_requests(
            messages_list,
            stop_sequences=stop_sequences,
            max_new_tokens=max_new_tokens,
            **kwargs,
        )
        return [
            LMOutput(text=res["choices"][0]["message"]["content"], finish_reason=res["choices"][0]["finish_reason"])
            for res in api_responses
        ]

    def _batch_generate_chat_response(
        self,
        chat_messages_list: list[list[dict[str, str]]],
        **kwargs,
    ) -> list[LMOutput]:
        api_responses = self._execute_batch_requests(
            chat_messages_list,
            **kwargs,
        )
        return [
            LMOutput(text=res["choices"][0]["message"]["content"], finish_reason=res["choices"][0]["finish_reason"])
            for res in api_responses
        ]

    def close(self) -> None:
        # in case that the program fails before the file is initialized in __init__
        if not hasattr(self, "temp_jsonl_file"):
            return

        try:
            self.temp_jsonl_file.close()
            os.unlink(self.temp_jsonl_file.name)  # noqa: PTH108
            logger.info(f"Temporary file deleted: {self.temp_jsonl_file.name}")
        except OSError as e:
            logger.error(f"Error: {e.filename} - {e.strerror}.")

    def _batch_compute_chat_log_probs(
        self,
        prompt_list: list[list[dict[str, str]]],
        response_list: list[dict[str, str]],
        temperature: float = 0,
        seed: int = 42,
        top_logprobs: int = 20,
    ) -> list[float]:
        response_contents = [resp["content"] for resp in response_list]
        for response_content in response_contents:
            num_tokens = number_of_tokens_in_openai_model(self.model, response_content)
            if num_tokens > 1:
                err_msg = f"OpenAIChatAPI.batch_compute_chat_log_probs is not applicable for two or more tokens of response content: '{response_content}'"  # noqa: E501
                raise NotImplementedError(err_msg)

        # For saving cost, remove duplication from message_list for an API request.
        unique_prompt_list = remove_duplicates_from_prompt_list(prompt_list)
        api_responses = self._execute_batch_requests(
            unique_prompt_list,
            max_new_tokens=1,
            seed=seed,
            logprobs=True,
            top_logprobs=top_logprobs,
        )

        log_probs = []
        top_logprobs_list = [res["choices"][0]["logprobs"]["content"][0]["top_logprobs"] for res in api_responses]
        for index, prompt in enumerate(prompt_list):
            target_token = response_contents[index]
            index_in_unique = unique_prompt_list.index(prompt)

            log_prob = None  # if target token not in top_logprobs, return None for log_prob of the token
            top_logprobs = top_logprobs_list[index_in_unique]
            for token_logprob in top_logprobs:
                if token_logprob["token"] == target_token:
                    log_prob = token_logprob["logprob"]
                    break
            log_probs.append(log_prob)

        return log_probs

    def __del__(self) -> None:
        self.close()

    def __repr__(self) -> str:
        return f"{self.__class__.__name__}(model={self.model})"<|MERGE_RESOLUTION|>--- conflicted
+++ resolved
@@ -57,11 +57,8 @@
         api_headers: dict[str, str] | None = None,
         polling_interval_seconds: int = 60,
         default_gen_kwargs: dict[str, Any] | None = None,
-<<<<<<< HEAD
         max_new_tokens_key_on_api: str = "max_completion_tokens",
-=======
         developer_message: str | None = None,
->>>>>>> 612a78de
     ) -> None:
         self.model = model
         self.max_new_tokens_key_on_api = max_new_tokens_key_on_api
