--- conflicted
+++ resolved
@@ -79,11 +79,8 @@
         model: str = "gpt-3.5-turbo",
         api_headers: dict[str, str] | None = None,
         default_gen_kwargs: dict[str, Any] | None = None,
-<<<<<<< HEAD
         max_new_tokens_key_on_api: str = "max_completion_tokens",
-=======
         developer_message: str | None = None,
->>>>>>> 612a78de
     ) -> None:
         self.model = model
         self.max_new_tokens_key_on_api = max_new_tokens_key_on_api
